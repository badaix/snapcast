/***
    This file is part of snapcast
    Copyright (C) 2015  Johannes Pohl

    This program is free software: you can redistribute it and/or modify
    it under the terms of the GNU General Public License as published by
    the Free Software Foundation, either version 3 of the License, or
    (at your option) any later version.

    This program is distributed in the hope that it will be useful,
    but WITHOUT ANY WARRANTY; without even the implied warranty of
    MERCHANTABILITY or FITNESS FOR A PARTICULAR PURPOSE.  See the
    GNU General Public License for more details.

    You should have received a copy of the GNU General Public License
    along with this program.  If not, see <http://www.gnu.org/licenses/>.
***/

#ifndef CONTROL_SERVER_H
#define CONTROL_SERVER_H

#include <boost/asio.hpp>
#include <vector>
#include <thread>
#include <memory>
#include <set>
#include <sstream>
#include <mutex>

#include "serverSession.h"
#include "pipeReader.h"
#include "common/queue.h"
#include "message/message.h"
#include "message/header.h"
#include "message/sampleFormat.h"
#include "message/serverSettings.h"


using boost::asio::ip::tcp;
typedef std::shared_ptr<tcp::socket> socket_ptr;


struct ControlServerSettings
{
	ControlServerSettings() :
		port(98765),
		fifoName("/tmp/snapfifo"),
		codec("flac"),
		bufferMs(1000),
		sampleFormat("44100:16:2"),
		pipeReadMs(20),
<<<<<<< HEAD
		name("SnapCast")
=======
		pidFile("/var/run/snapserver.pid")
>>>>>>> 1df3ec0a
	{
	}
	size_t port;
	std::string fifoName;
	std::string codec;
	int32_t bufferMs;
	msg::SampleFormat sampleFormat;
	size_t pipeReadMs;
<<<<<<< HEAD
	std::string name;
=======
	std::string pidFile;
>>>>>>> 1df3ec0a
};


/// Forwars PCM data to the connected clients
/**
 * Reads PCM data using PipeReader, implements PipeListener to get the (encoded) PCM stream.
 * Accepts and holds client connections (ServerSession)
 * Receives (via the MessageReceiver interface) and answers messages from the clients
 * Forwards PCM data to the clients
 */
class ControlServer : public MessageReceiver, PipeListener
{
public:
	ControlServer(const ControlServerSettings& controlServerSettings);
	virtual ~ControlServer();

	void start();
	void stop();

	/// Send a message to all connceted clients
	void send(const msg::BaseMessage* message);

	/// Clients call this when they receive a message. Implementation of MessageReceiver::onMessageReceived
	virtual void onMessageReceived(ServerSession* connection, const msg::BaseMessage& baseMessage, char* buffer);

	/// Implementation of PipeListener
	virtual void onChunkRead(const PipeReader* pipeReader, const msg::PcmChunk* chunk, double duration);
	virtual void onResync(const PipeReader* pipeReader, double ms);

private:
	void startAccept();
	void handleAccept(socket_ptr socket);
	void acceptor();
	mutable std::mutex mutex_;
	PipeReader* pipeReader_;
	std::set<std::shared_ptr<ServerSession>> sessions_;
	boost::asio::io_service io_service_;
	std::shared_ptr<tcp::acceptor> acceptor_;

	ControlServerSettings settings_;
	msg::SampleFormat sampleFormat_;
	msg::ServerSettings serverSettings_;
	std::thread acceptThread_;
	Queue<std::shared_ptr<msg::BaseMessage>> messages_;
};



#endif

<|MERGE_RESOLUTION|>--- conflicted
+++ resolved
@@ -49,11 +49,8 @@
 		bufferMs(1000),
 		sampleFormat("44100:16:2"),
 		pipeReadMs(20),
-<<<<<<< HEAD
-		name("SnapCast")
-=======
+		name("SnapCast"),
 		pidFile("/var/run/snapserver.pid")
->>>>>>> 1df3ec0a
 	{
 	}
 	size_t port;
@@ -62,11 +59,8 @@
 	int32_t bufferMs;
 	msg::SampleFormat sampleFormat;
 	size_t pipeReadMs;
-<<<<<<< HEAD
 	std::string name;
-=======
 	std::string pidFile;
->>>>>>> 1df3ec0a
 };
 
 
